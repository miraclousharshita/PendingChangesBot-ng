--- conflicted
+++ resolved
@@ -341,7 +341,21 @@
     return matched
 
 
-<<<<<<< HEAD
+def is_bot_edit(revision: PendingRevision) -> bool:
+    """Check if a revision was made by a bot or former bot."""
+    if not revision.user_name:
+        return False
+    try:
+        profile = EditorProfile.objects.get(
+            wiki=revision.page.wiki,
+            username=revision.user_name
+        )
+        # Check both current bot status and former bot status
+        return profile.is_bot or profile.is_former_bot
+    except EditorProfile.DoesNotExist:
+        return False
+
+
 def _get_redirect_aliases(wiki: Wiki) -> list[str]:
     config = wiki.configuration
     if config.redirect_aliases:
@@ -473,19 +487,4 @@
     if _is_redirect(parent_wikitext, redirect_aliases):
         return False
 
-    return True
-=======
-def is_bot_edit(revision: PendingRevision) -> bool:
-    """Check if a revision was made by a bot or former bot."""
-    if not revision.user_name:
-        return False
-    try:
-        profile = EditorProfile.objects.get(
-            wiki=revision.page.wiki,
-            username=revision.user_name
-        )
-        # Check both current bot status and former bot status
-        return profile.is_bot or profile.is_former_bot
-    except EditorProfile.DoesNotExist:
-        return False
->>>>>>> fe53470f
+    return True