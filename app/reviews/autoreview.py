"""Logic for simulating automatic review decisions for pending revisions."""

from __future__ import annotations

import json
import logging
import re
from collections.abc import Iterable
from dataclasses import dataclass
from difflib import SequenceMatcher

import pywikibot
from bs4 import BeautifulSoup
from django.conf import settings
from pywikibot.comms import http
from reviewer.utils.is_living_person import is_living_person

from .models import EditorProfile, PendingPage, PendingRevision, Wiki
from .services import WikiClient

logger = logging.getLogger(__name__)


@dataclass(frozen=True)
class AutoreviewDecision:
    """Represents the aggregated outcome for a revision."""

    status: str
    label: str
    reason: str


def run_autoreview_for_page(page: PendingPage) -> list[dict]:
    """Run the configured autoreview checks for each pending revision of a page."""

    revisions = list(
        page.revisions.exclude(revid=page.stable_revid).order_by("timestamp", "revid")
    )  # Oldest revision first.
    usernames = {revision.user_name for revision in revisions if revision.user_name}
    profiles = {
        profile.username: profile
        for profile in EditorProfile.objects.filter(wiki=page.wiki, username__in=usernames)
    }
    configuration = page.wiki.configuration

    auto_groups = _normalize_to_lookup(configuration.auto_approved_groups)
    blocking_categories = _normalize_to_lookup(configuration.blocking_categories)
    redirect_aliases = _get_redirect_aliases(page.wiki)
    client = WikiClient(page.wiki)

    results: list[dict] = []
    for revision in revisions:
        profile = profiles.get(revision.user_name or "")
        revision_result = _evaluate_revision(
            revision,
            client,
            profile,
            auto_groups=auto_groups,
            blocking_categories=blocking_categories,
            redirect_aliases=redirect_aliases,
        )
        results.append(
            {
                "revid": revision.revid,
                "tests": revision_result["tests"],
                "decision": {
                    "status": revision_result["decision"].status,
                    "label": revision_result["decision"].label,
                    "reason": revision_result["decision"].reason,
                },
            }
        )

    return results


def _evaluate_revision(
    revision: PendingRevision,
    client: WikiClient,
    profile: EditorProfile | None,
    *,
    auto_groups: dict[str, str],
    blocking_categories: dict[str, str],
    redirect_aliases: list[str],
) -> dict:
    tests: list[dict] = []

    # Test 1: Manual un-approval check
    is_manually_unapproved = client.has_manual_unapproval(revision.page.title, revision.revid)
    if is_manually_unapproved:
        tests.append(
            {
                "id": "manual-unapproval",
                "title": "Manual un-approval check",
                "status": "fail",
                "message": (
                    "This revision was manually un-approved by a human reviewer "
                    "and should not be auto-approved."
                ),
            }
        )
        return {
            "tests": tests,
            "decision": AutoreviewDecision(
                status="blocked",
                label="Cannot be auto-approved",
                reason="Revision was manually un-approved by a human reviewer.",
            ),
        }
    else:
        tests.append(
            {
                "id": "manual-unapproval",
                "title": "Manual un-approval check",
                "status": "ok",
                "message": "This revision has not been manually un-approved.",
            }
        )

    # Test 2: Bot user check
    if _is_bot_user(revision, profile):
        tests.append(
            {
                "id": "bot-user",
                "title": "Bot user",
                "status": "ok",
                "message": "The edit could be auto-approved because the user is a bot.",
            }
        )
        return {
            "tests": tests,
            "decision": AutoreviewDecision(
                status="approve",
                label="Would be auto-approved",
                reason="The user is recognized as a bot.",
            ),
        }
    else:
        tests.append(
            {
                "id": "bot-user",
                "title": "Bot user",
                "status": "not_ok",
                "message": "The user is not marked as a bot.",
            }
        )

    # Test 3: User block status
    try:
        if client.is_user_blocked_after_edit(revision.user_name, revision.timestamp):
            tests.append(
                {
                    "id": "blocked-user",
                    "title": "User blocked after edit",
                    "status": "fail",
                    "message": "User was blocked after making this edit.",
                }
            )
            return {
                "tests": tests,
                "decision": AutoreviewDecision(
                    status="blocked",
                    label="Cannot be auto-approved",
                    reason="User was blocked after making this edit.",
                ),
            }
        else:
            tests.append(
                {
                    "id": "blocked-user",
                    "title": "User block status",
                    "status": "ok",
                    "message": "User has not been blocked since making this edit.",
                }
            )
    except Exception as e:
        logger.error(f"Error checking blocks for {revision.user_name}: {e}")
        tests.append(
            {
                "id": "blocked-user",
                "title": "Block check failed",
                "status": "fail",
                "message": "Could not verify user block status.",
            }
        )
        return {
            "tests": tests,
            "decision": AutoreviewDecision(
                status="error",
                label="Cannot be auto-approved",
                reason="Unable to verify user was not blocked.",
            ),
        }

    # Test 4: Auto-approved groups
    if auto_groups:
        matched_groups = _matched_user_groups(revision, profile, allowed_groups=auto_groups)
        if matched_groups:
            tests.append(
                {
                    "id": "auto-approved-group",
                    "title": "Auto-approved groups",
                    "status": "ok",
                    "message": "The user belongs to groups: {}.".format(
                        ", ".join(sorted(matched_groups))
                    ),
                }
            )
            return {
                "tests": tests,
                "decision": AutoreviewDecision(
                    status="approve",
                    label="Would be auto-approved",
                    reason="The user belongs to groups that are auto-approved.",
                ),
            }
        else:
            tests.append(
                {
                    "id": "auto-approved-group",
                    "title": "Auto-approved groups",
                    "status": "not_ok",
                    "message": "The user does not belong to auto-approved groups.",
                }
            )
    else:
        if profile and profile.is_autoreviewed:
            tests.append(
                {
                    "id": "auto-approved-group",
                    "title": "Auto-approved groups",
                    "status": "ok",
                    "message": "The user has default auto-approval rights: Autoreviewed.",
                }
            )
            return {
                "tests": tests,
                "decision": AutoreviewDecision(
                    status="approve",
                    label="Would be auto-approved",
                    reason="The user has autoreview rights that allow auto-approval.",
                ),
            }
        else:
            tests.append(
                {
                    "id": "auto-approved-group",
                    "title": "Auto-approved groups",
                    "status": "not_ok",
                    "message": (
                        "The user does not have autoreview rights."
                        if profile and profile.is_autopatrolled
                        else "The user does not have default auto-approval rights."
                    ),
                }
            )

    # Test 5: Article-to-redirect conversion
    is_redirect_conversion = _is_article_to_redirect_conversion(revision, redirect_aliases)
    if is_redirect_conversion:
        tests.append(
            {
                "id": "article-to-redirect-conversion",
                "title": "Article-to-redirect conversion",
                "status": "fail",
                "message": ("Converting articles to redirects requires autoreview rights."),
            }
        )
        return {
            "tests": tests,
            "decision": AutoreviewDecision(
                status="blocked",
                label="Cannot be auto-approved",
                reason="Article-to-redirect conversions require autoreview rights.",
            ),
        }
    else:
        tests.append(
            {
                "id": "article-to-redirect-conversion",
                "title": "Article-to-redirect conversion",
                "status": "ok",
                "message": "This is not an article-to-redirect conversion.",
            }
        )

    # Autopatrolled users approved after redirect check
    if profile and profile.is_autopatrolled:
        return {
            "tests": tests,
            "decision": AutoreviewDecision(
                status="approve",
                label="Would be auto-approved",
                reason="The user has autopatrol rights that allow auto-approval.",
            ),
        }

<<<<<<< HEAD
    # Test 6: Blocking categories
=======
    # Test 6: Check if additions have been superseded in current stable version
    try:
        # Get the current stable wikitext
        stable_revision = PendingRevision.objects.filter(
            page=revision.page, revid=revision.page.stable_revid
        ).first()

        if stable_revision:
            current_stable_wikitext = stable_revision.get_wikitext()
            threshold = revision.page.wiki.configuration.superseded_similarity_threshold

            if _is_addition_superseded(revision, current_stable_wikitext, threshold):
                tests.append(
                    {
                        "id": "superseded-additions",
                        "title": "Superseded additions",
                        "status": "ok",
                        "message": (
                            "The additions from this revision have been superseded "
                            "or removed in the latest version."
                        ),
                    }
                )
                return {
                    "tests": tests,
                    "decision": AutoreviewDecision(
                        status="approve",
                        label="Would be auto-approved",
                        reason=(
                            "The additions from this revision have been superseded "
                            "or removed in the latest version."
                        ),
                    ),
                }
            else:
                tests.append(
                    {
                        "id": "superseded-additions",
                        "title": "Superseded additions",
                        "status": "not_ok",
                        "message": "The additions from this revision are still relevant.",
                    }
                )
    except Exception as e:
        logger.error(f"Error checking superseded additions for revision {revision.revid}: {e}")
        tests.append(
            {
                "id": "superseded-additions",
                "title": "Superseded additions check",
                "status": "not_ok",
                "message": "Could not verify if additions were superseded.",
            }
        )

    # Test 7: Blocking categories on the old version prevent automatic approval.
>>>>>>> 6e93e9ca
    blocking_hits = _blocking_category_hits(revision, blocking_categories)
    if blocking_hits:
        tests.append(
            {
                "id": "blocking-categories",
                "title": "Blocking categories",
                "status": "fail",
                "message": "The previous version belongs to blocking categories: {}.".format(
                    ", ".join(sorted(blocking_hits))
                ),
            }
        )
        return {
            "tests": tests,
            "decision": AutoreviewDecision(
                status="blocked",
                label="Cannot be auto-approved",
                reason="The previous version belongs to blocking categories.",
            ),
        }

    tests.append(
        {
            "id": "blocking-categories",
            "title": "Blocking categories",
            "status": "ok",
            "message": "The previous version is not in blocking categories.",
        }
    )

<<<<<<< HEAD
    # Test 7: New render errors
=======
    # Test 8: Check for new rendering errors in the HTML.
>>>>>>> 6e93e9ca
    new_render_errors = _check_for_new_render_errors(revision, client)
    if new_render_errors:
        tests.append(
            {
                "id": "new-render-errors",
                "title": "New render errors",
                "status": "fail",
                "message": "The edit introduces new rendering errors.",
            }
        )
        return {
            "tests": tests,
            "decision": AutoreviewDecision(
                status="blocked",
                label="Cannot be auto-approved",
                reason="The edit introduces new rendering errors.",
            ),
        }

    tests.append(
        {
            "id": "new-render-errors",
            "title": "New render errors",
            "status": "ok",
            "message": "The edit does not introduce new rendering errors.",
        }
    )

    # Test 8: Invalid ISBN checksums
    wikitext = revision.get_wikitext()
    invalid_isbns = _find_invalid_isbns(wikitext)
    if invalid_isbns:
        tests.append(
            {
                "id": "invalid-isbn",
                "title": "ISBN checksum validation",
                "status": "fail",
                "message": "The edit contains invalid ISBN(s): {}.".format(
                    ", ".join(invalid_isbns)
                ),
            }
        )
        return {
            "tests": tests,
            "decision": AutoreviewDecision(
                status="blocked",
                label="Cannot be auto-approved",
                reason="The edit contains ISBN(s) with invalid checksums.",
            ),
        }

    tests.append(
        {
            "id": "invalid-isbn",
            "title": "ISBN checksum validation",
            "status": "ok",
            "message": "No invalid ISBNs detected.",
        }
    )

    # Test 9: ORES edit quality scores
    ores_result = _evaluate_ores_thresholds(revision)
    if ores_result:
        tests.append(ores_result["test"])

        if ores_result["should_block"]:
            return {
                "tests": tests,
                "decision": AutoreviewDecision(
                    status="blocked",
                    label="Cannot be auto-approved",
                    reason="ORES edit quality scores indicate potential issues.",
                ),
            }

    return {
        "tests": tests,
        "decision": AutoreviewDecision(
            status="manual",
            label="Requires human review",
            reason="In dry-run mode the edit would not be approved automatically.",
        ),
    }


def _evaluate_ores_thresholds(revision: PendingRevision) -> dict | None:
    """Evaluate ORES thresholds with living person adjustments."""
    configuration = revision.page.wiki.configuration

    # Base thresholds - fallback to settings if 0
    damaging_threshold = configuration.ores_damaging_threshold
    if damaging_threshold == 0.0:
        damaging_threshold = settings.ORES_DAMAGING_THRESHOLD

    goodfaith_threshold = configuration.ores_goodfaith_threshold
    if goodfaith_threshold == 0.0:
        goodfaith_threshold = settings.ORES_GOODFAITH_THRESHOLD

    # Apply stricter thresholds for living person biographies
    if _is_living_person_article(revision):
        living_damaging = configuration.ores_damaging_threshold_living
        if living_damaging == 0.0:
            living_damaging = settings.ORES_DAMAGING_THRESHOLD_LIVING

        living_goodfaith = configuration.ores_goodfaith_threshold_living
        if living_goodfaith == 0.0:
            living_goodfaith = settings.ORES_GOODFAITH_THRESHOLD_LIVING

        damaging_threshold = living_damaging
        goodfaith_threshold = living_goodfaith

    if damaging_threshold == 0 and goodfaith_threshold == 0:
        return None

    return _check_ores_scores(revision, damaging_threshold, goodfaith_threshold)


def _get_render_error_count(revision: PendingRevision, html: str) -> int:
    """Calculate and cache the number of rendering errors in the HTML."""
    if revision.render_error_count is not None:
        return revision.render_error_count

    soup = BeautifulSoup(html, "lxml")
    error_count = len(soup.find_all(class_="error"))

    revision.render_error_count = error_count
    revision.save(update_fields=["render_error_count"])
    return error_count


def _check_for_new_render_errors(revision: PendingRevision, client: WikiClient) -> bool:
    """Check if a revision introduces new HTML elements with class='error'."""
    if not revision.parentid:
        return False

    current_html = client.get_rendered_html(revision.revid)
    previous_html = client.get_rendered_html(revision.parentid)

    if not current_html or not previous_html:
        return False

    current_error_count = _get_render_error_count(revision, current_html)

    parent_revision = PendingRevision.objects.filter(
        page__wiki=revision.page.wiki, revid=revision.parentid
    ).first()
    previous_error_count = (
        _get_render_error_count(parent_revision, previous_html) if parent_revision else 0
    )

    return current_error_count > previous_error_count


def _normalize_wikitext(text: str) -> str:
    """Normalize wikitext by removing templates, refs, and extra whitespace.

    Args:
        text: The wikitext to normalize

    Returns:
        Normalized text suitable for similarity comparison
    """
    if not text:
        return ""

    # Remove ref tags and their content
    text = re.sub(r"<ref[^>]*>.*?</ref>", "", text, flags=re.DOTALL | re.IGNORECASE)
    text = re.sub(r"<ref[^>]*/>", "", text, flags=re.IGNORECASE)

    # Remove templates (simplified - handles nested braces at basic level)
    # Remove simple templates first
    text = re.sub(r"\{\{[^{}]*\}\}", "", text)
    # Try again for nested templates (limited depth)
    text = re.sub(r"\{\{[^{}]*\}\}", "", text)

    # Remove HTML comments
    text = re.sub(r"<!--.*?-->", "", text, flags=re.DOTALL)

    # Remove category links
    text = re.sub(r"\[\[Category:[^\]]+\]\]", "", text, flags=re.IGNORECASE)

    # Remove file/image links
    text = re.sub(r"\[\[(File|Image):[^\]]+\]\]", "", text, flags=re.IGNORECASE | re.DOTALL)

    # Strip wiki formatting but keep link text
    text = re.sub(r"\[\[[^\]|]+\|([^\]]+)\]\]", r"\1", text)  # [[link|text]] -> text
    text = re.sub(r"\[\[([^\]]+)\]\]", r"\1", text)  # [[link]] -> link

    # Remove bold/italic markup
    text = re.sub(r"'{2,}", "", text)

    # Normalize whitespace
    text = re.sub(r"\s+", " ", text)
    text = text.strip()

    return text


def _extract_additions(parent_wikitext: str, pending_wikitext: str) -> list[str]:
    """Extract text additions from parent to pending revision.

    Args:
        parent_wikitext: The parent revision wikitext
        pending_wikitext: The pending revision wikitext

    Returns:
        List of added text blocks
    """
    if not pending_wikitext:
        return []

    if not parent_wikitext:
        # If no parent, the entire text is an addition
        return [pending_wikitext]

    matcher = SequenceMatcher(None, parent_wikitext, pending_wikitext)
    additions: list[str] = []

    for tag, i1, i2, j1, j2 in matcher.get_opcodes():
        if tag == "insert" or tag == "replace":
            # Extract the added text from pending revision
            added_text = pending_wikitext[j1:j2]
            if added_text.strip():
                additions.append(added_text)

    return additions


def _is_addition_superseded(
    revision: PendingRevision,
    current_stable_wikitext: str,
    threshold: float,
) -> bool:
    """Check if text additions from a pending revision have been superseded.

    A revision is considered superseded if its text additions are not present
    (or have very low similarity) in the latest version of the article, suggesting
    the content was removed or replaced by subsequent edits.

    Args:
        revision: The pending revision to check
        current_stable_wikitext: The current stable version wikitext (not used anymore,
                                 kept for backward compatibility)
        threshold: Similarity threshold (0.0-1.0). If max similarity < threshold,
                   the addition is considered superseded

    Returns:
        True if the additions appear to be superseded, False otherwise
    """
    # Get the latest revision for the page
    latest_revision = PendingRevision.objects.filter(page=revision.page).order_by("-revid").first()

    if not latest_revision:
        return False

    # If the revision we're checking IS the latest revision, it cannot be superseded
    if latest_revision.revid == revision.revid:
        return False

    # Get the latest version wikitext
    latest_wikitext = latest_revision.get_wikitext()
    if not latest_wikitext:
        return False

    # Get parent and pending wikitext
    parent_wikitext = _get_parent_wikitext(revision)
    pending_wikitext = revision.get_wikitext()

    if not pending_wikitext:
        return False

    # Extract additions
    additions = _extract_additions(parent_wikitext, pending_wikitext)
    if not additions:
        return False

    # Normalize all texts for comparison
    normalized_latest = _normalize_wikitext(latest_wikitext)
    if not normalized_latest:
        return False

    # Check each addition against the latest text
    for addition in additions:
        normalized_addition = _normalize_wikitext(addition)

        # Skip very short additions (likely formatting/punctuation)
        if len(normalized_addition) < 20:
            continue

        # Use SequenceMatcher to get matching blocks
        matcher = SequenceMatcher(None, normalized_addition, normalized_latest)

        # Get all matching blocks and filter out very short matches (< 4 chars)
        # to avoid counting incidental character matches
        matching_blocks = matcher.get_matching_blocks()
        significant_match_length = sum(
            block.size for block in matching_blocks[:-1] if block.size >= 4
        )

        # Calculate what percentage of the addition is present in the latest version
        if len(normalized_addition) > 0:
            match_ratio = significant_match_length / len(normalized_addition)
        else:
            match_ratio = 0.0

        # If the match ratio is low (most of the addition is NOT in the latest version),
        # then the addition has been superseded
        if match_ratio < threshold:
            logger.info(
                "Revision %s appears superseded: addition has %.2f%% match (< %.2f%% threshold)",
                revision.revid,
                match_ratio * 100,
                threshold * 100,
            )
            return True

    return False


def _normalize_to_lookup(values: Iterable[str] | None) -> dict[str, str]:
    lookup: dict[str, str] = {}
    if not values:
        return lookup
    for value in values:
        if not value:
            continue
        normalized = str(value).casefold()
        if normalized:
            lookup[normalized] = str(value)
    return lookup


def _is_bot_user(revision: PendingRevision, profile: EditorProfile | None) -> bool:
    """
    Check if a user is a bot or former bot.

    Args:
        revision: The pending revision to check
        profile: The editor profile if available

    Returns:
        True if the user is a current bot or former bot, False otherwise
    """
    superset = revision.superset_data or {}
    if superset.get("rc_bot"):
        return True

    # Check if we have is_bot_edit result (checks both current and former bot status)
    if is_bot_edit(revision):
        return True

    return False


def _matched_user_groups(
    revision: PendingRevision,
    profile: EditorProfile | None,
    *,
    allowed_groups: dict[str, str],
) -> set[str]:
    if not allowed_groups:
        return set()

    groups: list[str] = []
    superset = revision.superset_data or {}
    superset_groups = superset.get("user_groups") or []
    if isinstance(superset_groups, list):
        groups.extend(str(group) for group in superset_groups if group)
    if profile and profile.usergroups:
        groups.extend(str(group) for group in profile.usergroups if group)

    matched: set[str] = set()
    for group in groups:
        normalized = group.casefold()
        if normalized in allowed_groups:
            matched.add(allowed_groups[normalized])
    return matched


def _blocking_category_hits(revision: PendingRevision, blocking_lookup: dict[str, str]) -> set[str]:
    if not blocking_lookup:
        return set()

    categories = list(revision.get_categories())
    page_categories = revision.page.categories or []
    if isinstance(page_categories, list):
        categories.extend(str(category) for category in page_categories if category)

    matched: set[str] = set()
    for category in categories:
        normalized = str(category).casefold()
        if normalized in blocking_lookup:
            matched.add(blocking_lookup[normalized])
    return matched


def is_bot_edit(revision: PendingRevision) -> bool:
    """Check if a revision was made by a bot or former bot."""
    if not revision.user_name:
        return False
    try:
        profile = EditorProfile.objects.get(wiki=revision.page.wiki, username=revision.user_name)
        # Check both current bot status and former bot status
        return profile.is_bot or profile.is_former_bot
    except EditorProfile.DoesNotExist:
        return False


def _get_redirect_aliases(wiki: Wiki) -> list[str]:
    config = wiki.configuration
    if config.redirect_aliases:
        return config.redirect_aliases

    try:
        site = pywikibot.Site(code=wiki.code, fam=wiki.family)
        request = site.simple_request(
            action="query",
            meta="siteinfo",
            siprop="magicwords",
            formatversion=2,
        )
        response = request.submit()

        magic_words = response.get("query", {}).get("magicwords", [])
        for magic_word in magic_words:
            if magic_word.get("name") == "redirect":
                aliases = magic_word.get("aliases", [])
                config.redirect_aliases = aliases
                config.save(update_fields=["redirect_aliases", "updated_at"])
                return aliases
    except Exception:  # pragma: no cover - network failure fallback
        logger.exception("Failed to fetch redirect magic words for %s", wiki.code)

    language_fallbacks = {
        "de": ["#WEITERLEITUNG", "#REDIRECT"],
        "en": ["#REDIRECT"],
        "pl": ["#PATRZ", "#PRZEKIERUJ", "#TAM", "#REDIRECT"],
        "fi": ["#OHJAUS", "#UUDELLEENOHJAUS", "#REDIRECT"],
    }

    fallback_aliases = language_fallbacks.get(
        wiki.code,
        ["#REDIRECT"],  # fallback for non default languages
    )

    logger.warning(
        "Using fallback redirect aliases for %s: %s",
        wiki.code,
        fallback_aliases,
    )

    # Not saving fallback to cache, so it can be updated later using the API
    return fallback_aliases


def _is_redirect(wikitext: str, redirect_aliases: list[str]) -> bool:
    if not wikitext or not redirect_aliases:
        return False

    patterns = []
    for alias in redirect_aliases:
        word = alias.lstrip("#").strip()
        if word:
            patterns.append(re.escape(word))

    if not patterns:
        return False

    redirect_pattern = r"^#[ \t]*(" + "|".join(patterns) + r")[ \t]*\[\[([^\]\n\r]+?)\]\]"

    match = re.match(redirect_pattern, wikitext, re.IGNORECASE)
    return match is not None


def _get_parent_wikitext(revision: PendingRevision) -> str:
    """Get parent revision wikitext from local database.

    The parent should always be available in the local PendingRevision table,
    as it includes the latest stable revision (fp_stable_id) which is the
    parent of the first pending change.
    """
    if not revision.parentid:
        return ""

    try:
        parent_revision = PendingRevision.objects.get(page=revision.page, revid=revision.parentid)
        return parent_revision.get_wikitext()
    except PendingRevision.DoesNotExist:
        logger.warning(
            "Parent revision %s not found in local database for revision %s",
            revision.parentid,
            revision.revid,
        )
        return ""


def _is_article_to_redirect_conversion(
    revision: PendingRevision,
    redirect_aliases: list[str],
) -> bool:
    current_wikitext = revision.get_wikitext()
    if not _is_redirect(current_wikitext, redirect_aliases):
        return False

    if not revision.parentid:
        return False

    parent_wikitext = _get_parent_wikitext(revision)
    if not parent_wikitext:
        return False

    if _is_redirect(parent_wikitext, redirect_aliases):
        return False

    return True


def _validate_isbn_10(isbn: str) -> bool:
    """Validate ISBN-10 checksum."""
    if len(isbn) != 10:
        return False

    total = 0
    for i in range(9):
        if not isbn[i].isdigit():
            return False
        total += int(isbn[i]) * (10 - i)
    if isbn[9] == "X" or isbn[9] == "x":
        total += 10
    elif isbn[9].isdigit():
        total += int(isbn[9])
    else:
        return False

    return total % 11 == 0


def _validate_isbn_13(isbn: str) -> bool:
    """Validate ISBN-13 checksum."""
    if len(isbn) != 13:
        return False

    if not isbn.startswith("978") and not isbn.startswith("979"):
        return False

    if not isbn.isdigit():
        return False

    total = 0
    for i in range(12):
        if i % 2 == 0:
            total += int(isbn[i])
        else:
            total += int(isbn[i]) * 3

    check_digit = (10 - (total % 10)) % 10
    return int(isbn[12]) == check_digit


def _find_invalid_isbns(text: str) -> list[str]:
    """Find all ISBNs in text and return list of invalid ones."""
    isbn_pattern = re.compile(
        r"isbn\s*[=:]?\s*([0-9Xx\-\s]{1,30}?)(?=\s+\d{4}(?:\D|$)|[^\d\sXx\-]|$)", re.IGNORECASE
    )

    invalid_isbns = []
    for match in isbn_pattern.finditer(text):
        isbn_raw = match.group(1)
        isbn_clean = re.sub(r"[\s\-]", "", isbn_raw)

        if not isbn_clean:
            continue

        # Try to validate as ISBN-10 or ISBN-13
        is_valid = False
        if len(isbn_clean) == 10:
            is_valid = _validate_isbn_10(isbn_clean)
        elif len(isbn_clean) == 13:
            is_valid = _validate_isbn_13(isbn_clean)
        else:
            is_valid = False

        if not is_valid:
            invalid_isbns.append(isbn_raw.strip())

    return invalid_isbns


def _is_living_person_article(revision: PendingRevision) -> bool:
    """Check if article is about a living person via categories and Wikidata."""
    wiki_code = revision.page.wiki.code
    article_title = revision.page.title

    try:
        return is_living_person(wiki_code, article_title)
    except Exception as e:
        logger.warning(
            f"Error checking if {article_title} is living person: {e}. "
            "Falling back to assuming not a living person for safety."
        )
        return False


def _check_ores_scores(
    revision: PendingRevision,
    damaging_threshold: float,
    goodfaith_threshold: float,
) -> dict:
    """Check ORES damaging and goodfaith scores for a revision."""
    wiki_code = revision.page.wiki.code
    wiki_family = revision.page.wiki.family
    ores_wiki = f"{wiki_code}{wiki_family[0:4]}"
    base_url = "https://ores.wikimedia.org/v3/scores"
    models_to_check = []

    if damaging_threshold > 0:
        models_to_check.append("damaging")
    if goodfaith_threshold > 0:
        models_to_check.append("goodfaith")

    if not models_to_check:
        return {
            "should_block": False,
            "test": {
                "id": "ores-scores",
                "title": "ORES edit quality scores",
                "status": "skip",
                "message": "ORES checks are disabled (thresholds set to 0).",
            },
        }

    models_param = "|".join(models_to_check)
    url = f"{base_url}/{ores_wiki}/{revision.revid}?models={models_param}"

    try:
        response = http.fetch(url, headers={"User-Agent": "PendingChangesBot/1.0"})
        data = json.loads(response.text)
        scores = data.get(ores_wiki, {}).get("scores", {}).get(str(revision.revid), {})

        if damaging_threshold > 0:
            damaging_data = scores.get("damaging", {}).get("score", {})
            damaging_prob = damaging_data.get("probability", {}).get("true", 0.0)

            if damaging_prob > damaging_threshold:
                return {
                    "should_block": True,
                    "test": {
                        "id": "ores-scores",
                        "title": "ORES edit quality scores",
                        "status": "fail",
                        "message": (
                            f"ORES damaging score ({damaging_prob:.3f}) exceeds threshold "
                            f"({damaging_threshold:.3f})."
                        ),
                    },
                }

        if goodfaith_threshold > 0:
            goodfaith_data = scores.get("goodfaith", {}).get("score", {})
            goodfaith_prob = goodfaith_data.get("probability", {}).get("true", 1.0)

            if goodfaith_prob < goodfaith_threshold:
                return {
                    "should_block": True,
                    "test": {
                        "id": "ores-scores",
                        "title": "ORES edit quality scores",
                        "status": "fail",
                        "message": (
                            f"ORES goodfaith score ({goodfaith_prob:.3f}) is below threshold "
                            f"({goodfaith_threshold:.3f})."
                        ),
                    },
                }

        messages = []
        if damaging_threshold > 0:
            damaging_prob = (
                scores.get("damaging", {}).get("score", {}).get("probability", {}).get("true", 0.0)
            )
            messages.append(f"damaging: {damaging_prob:.3f}")
        if goodfaith_threshold > 0:
            goodfaith_prob = (
                scores.get("goodfaith", {}).get("score", {}).get("probability", {}).get("true", 1.0)
            )
            messages.append(f"goodfaith: {goodfaith_prob:.3f}")

        return {
            "should_block": False,
            "test": {
                "id": "ores-scores",
                "title": "ORES edit quality scores",
                "status": "ok",
                "message": f"ORES scores are within acceptable thresholds ({', '.join(messages)}).",
            },
        }

    except Exception as e:
        logger.error(f"Error checking ORES scores for revision {revision.revid}: {e}")
        return {
            "should_block": True,
            "test": {
                "id": "ores-scores",
                "title": "ORES edit quality check failed",
                "status": "fail",
                "message": "Could not verify ORES edit quality scores.",
            },
        }<|MERGE_RESOLUTION|>--- conflicted
+++ resolved
@@ -295,9 +295,6 @@
             ),
         }
 
-<<<<<<< HEAD
-    # Test 6: Blocking categories
-=======
     # Test 6: Check if additions have been superseded in current stable version
     try:
         # Get the current stable wikitext
@@ -353,7 +350,6 @@
         )
 
     # Test 7: Blocking categories on the old version prevent automatic approval.
->>>>>>> 6e93e9ca
     blocking_hits = _blocking_category_hits(revision, blocking_categories)
     if blocking_hits:
         tests.append(
@@ -384,11 +380,7 @@
         }
     )
 
-<<<<<<< HEAD
-    # Test 7: New render errors
-=======
     # Test 8: Check for new rendering errors in the HTML.
->>>>>>> 6e93e9ca
     new_render_errors = _check_for_new_render_errors(revision, client)
     if new_render_errors:
         tests.append(
@@ -417,7 +409,7 @@
         }
     )
 
-    # Test 8: Invalid ISBN checksums
+    # Test 9: Invalid ISBN checksums
     wikitext = revision.get_wikitext()
     invalid_isbns = _find_invalid_isbns(wikitext)
     if invalid_isbns:
@@ -449,7 +441,7 @@
         }
     )
 
-    # Test 9: ORES edit quality scores
+    # Test 10: ORES edit quality scores
     ores_result = _evaluate_ores_thresholds(revision)
     if ores_result:
         tests.append(ores_result["test"])
