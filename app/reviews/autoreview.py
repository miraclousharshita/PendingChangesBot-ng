--- conflicted
+++ resolved
@@ -6,11 +6,7 @@
 import re
 from collections.abc import Iterable
 from dataclasses import dataclass
-<<<<<<< HEAD
-from typing import Iterable
 from urllib.parse import urlparse
-=======
->>>>>>> 1facbace
 
 import pywikibot
 from bs4 import BeautifulSoup
@@ -73,6 +69,7 @@
 
     return results
 
+
 def _evaluate_revision(
     revision: PendingRevision,
     client: WikiClient,
@@ -115,12 +112,14 @@
     # Test 2: Check if user was blocked after making the edit
     try:
         if client.is_user_blocked_after_edit(revision.user_name, revision.timestamp):
-            tests.append({
-                "id": "blocked-user",
-                "title": "User blocked after edit",
-                "status": "fail",
-                "message": "User was blocked after making this edit.",
-            })
+            tests.append(
+                {
+                    "id": "blocked-user",
+                    "title": "User blocked after edit",
+                    "status": "fail",
+                    "message": "User was blocked after making this edit.",
+                }
+            )
             return {
                 "tests": tests,
                 "decision": AutoreviewDecision(
@@ -130,20 +129,24 @@
                 ),
             }
         else:
-            tests.append({
-                "id": "blocked-user",
-                "title": "User block status",
-                "status": "ok",
-                "message": "User has not been blocked since making this edit.",
-            })
+            tests.append(
+                {
+                    "id": "blocked-user",
+                    "title": "User block status",
+                    "status": "ok",
+                    "message": "User has not been blocked since making this edit.",
+                }
+            )
     except Exception as e:
         logger.error(f"Error checking blocks for {revision.user_name}: {e}")
-        tests.append({
-            "id": "blocked-user",
-            "title": "Block check failed",
-            "status": "fail",
-            "message": "Could not verify user block status.",
-        })
+        tests.append(
+            {
+                "id": "blocked-user",
+                "title": "Block check failed",
+                "status": "fail",
+                "message": "Could not verify user block status.",
+            }
+        )
         return {
             "tests": tests,
             "decision": AutoreviewDecision(
@@ -318,9 +321,7 @@
         }
     )
 
-    is_ref_only, has_ref_removals, added_or_modified_refs = _is_reference_only_edit(
-        revision
-    )
+    is_ref_only, has_ref_removals, added_or_modified_refs = _is_reference_only_edit(revision)
 
     if is_ref_only:
         if has_ref_removals:
@@ -415,6 +416,7 @@
         ),
     }
 
+
 def _get_render_error_count(revision: PendingRevision, html: str) -> int:
     """Calculate and cache the number of rendering errors in the HTML."""
     if revision.render_error_count is not None:
@@ -658,7 +660,7 @@
         return {}
 
     references = {}
-    ref_pattern = r'<ref(?:\s+[^>]*)?>(?:.*?)</ref>|<ref(?:\s+[^>]*)?/>'
+    ref_pattern = r"<ref(?:\s+[^>]*)?>(?:.*?)</ref>|<ref(?:\s+[^>]*)?/>"
 
     for i, match in enumerate(re.finditer(ref_pattern, wikitext, re.IGNORECASE | re.DOTALL)):
         references[f"ref_{i}"] = match.group(0)
@@ -671,8 +673,8 @@
     if not wikitext:
         return ""
 
-    ref_pattern = r'<ref(?:\s+[^>]*)?>(?:.*?)</ref>|<ref(?:\s+[^>]*)?/>'
-    cleaned = re.sub(ref_pattern, '', wikitext, flags=re.IGNORECASE | re.DOTALL)
+    ref_pattern = r"<ref(?:\s+[^>]*)?>(?:.*?)</ref>|<ref(?:\s+[^>]*)?/>"
+    cleaned = re.sub(ref_pattern, "", wikitext, flags=re.IGNORECASE | re.DOTALL)
 
     return cleaned
 
@@ -701,8 +703,8 @@
     current_content = _remove_references(current_wikitext)
     parent_content = _remove_references(parent_wikitext)
 
-    current_content_normalized = ' '.join(current_content.split())
-    parent_content_normalized = ' '.join(parent_content.split())
+    current_content_normalized = " ".join(current_content.split())
+    parent_content_normalized = " ".join(parent_content.split())
 
     if current_content_normalized != parent_content_normalized:
         return False, False, []
@@ -734,7 +736,7 @@
     for ref in references:
         for match in re.finditer(url_pattern, ref, re.IGNORECASE):
             url = match.group(0)
-            url = url.rstrip('.,;:!?}')
+            url = url.rstrip(".,;:!?}")
             urls.append(url)
 
     return urls
@@ -753,7 +755,7 @@
         parsed = urlparse(url)
         domain = parsed.netloc
         if domain:
-            if domain.startswith('www.'):
+            if domain.startswith("www."):
                 domain = domain[4:]
             return domain
         return None
@@ -774,22 +776,12 @@
     try:
         site = pywikibot.Site(code=wiki.code, fam=wiki.family)
 
-        ext_url_usage = site.exturlusage(
-            url=domain,
-            protocol='http',
-            namespaces=[0],
-            total=1
-        )
+        ext_url_usage = site.exturlusage(url=domain, protocol="http", namespaces=[0], total=1)
 
         for _ in ext_url_usage:
             return True
 
         return False
     except Exception as e:
-        logger.warning(
-            "Failed to check domain usage for %s on %s: %s",
-            domain,
-            wiki.code,
-            str(e)
-        )
+        logger.warning("Failed to check domain usage for %s on %s: %s", domain, wiki.code, str(e))
         return False