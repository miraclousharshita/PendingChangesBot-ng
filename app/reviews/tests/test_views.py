--- conflicted
+++ resolved
@@ -287,13 +287,12 @@
         result = response.json()["results"][0]
         self.assertEqual(result["decision"]["status"], "approve")
         self.assertEqual(len(result["tests"]), 3)
-<<<<<<< HEAD
         self.assertEqual(result["tests"][0]["status"], "ok")
         self.assertEqual(result["tests"][0]["id"], "manual-unapproval")
         self.assertEqual(result["tests"][2]["status"], "ok")
-=======
+        self.assertEqual(result["tests"][2]["id"], "auto-approved-group")
+        self.assertEqual(len(result["tests"]), 3)
         self.assertEqual(result["tests"][1]["status"], "ok")
->>>>>>> 1facbace
         self.assertEqual(result["tests"][2]["id"], "auto-approved-group")
 
     @mock.patch("reviews.services.pywikibot.Site")
@@ -332,14 +331,9 @@
         self.assertEqual(response.status_code, 200)
         result = response.json()["results"][0]
         self.assertEqual(result["decision"]["status"], "approve")
-        self.assertEqual(len(result["tests"]), 4)
-<<<<<<< HEAD
-        self.assertEqual(result["tests"][0]["status"], "ok")
-        self.assertEqual(result["tests"][0]["id"], "manual-unapproval")
-=======
->>>>>>> 1facbace
-        self.assertEqual(result["tests"][2]["status"], "not_ok")
-        self.assertEqual(result["tests"][3]["status"], "ok")
+        self.assertEqual(len(result["tests"]), 3)
+        self.assertEqual(result["tests"][1]["status"], "not_ok")
+        self.assertEqual(result["tests"][2]["status"], "ok")
 
     @mock.patch("reviews.models.pywikibot.Site")
     def test_api_autoreview_blocks_on_blocking_categories(self, mock_site):
@@ -426,36 +420,21 @@
         self.assertEqual(response.status_code, 200)
         result = response.json()["results"][0]
         self.assertEqual(result["decision"]["status"], "blocked")
-        self.assertEqual(len(result["tests"]), 5)
-<<<<<<< HEAD
-        self.assertEqual(result["tests"][0]["status"], "ok")
-        self.assertEqual(result["tests"][0]["id"], "manual-unapproval")
-=======
->>>>>>> 1facbace
-        self.assertEqual(result["tests"][4]["status"], "fail")
-        self.assertEqual(result["tests"][4]["id"], "blocking-categories")
+        self.assertEqual(len(result["tests"]), 4)
+        self.assertEqual(result["tests"][3]["status"], "fail")
+        self.assertEqual(result["tests"][3]["id"], "blocking-categories")
 
         revision.refresh_from_db()
         self.assertEqual(revision.wikitext, "Hidden [[Category:Secret]]")
         self.assertEqual(revision.categories, ["Secret"])
-<<<<<<< HEAD
-        # 3 requests: 1 for review log, 1 for redirect aliases, 1 for wikitext
-        self.assertEqual(len(fake_site.requests), 3)
+        # 2 requests: 1 for redirect aliases, 1 for wikitext
+        self.assertEqual(len(fake_site.requests), 2)
 
         second_response = self.client.post(url)
         self.assertEqual(second_response.status_code, 200)
         # redirect aliases are now cached, wikitext was already cached
-        # 1 new API call is made on the second request (for review log check)
-        self.assertEqual(len(fake_site.requests), 4)
-=======
-        # 1 request for wikitext (redirect aliases already cached in setUp)
-        self.assertEqual(len(fake_site.requests), 1)
-
-        second_response = self.client.post(url)
-        self.assertEqual(second_response.status_code, 200)
-        # wikitext was already cached, no new API calls are made
-        self.assertEqual(len(fake_site.requests), 1)
->>>>>>> 1facbace
+        # No new API calls are made on the second request
+        self.assertEqual(len(fake_site.requests), 2)
 
     @mock.patch("reviews.models.pywikibot.Site")
     @mock.patch("reviews.services.pywikibot.Site")
@@ -493,15 +472,9 @@
         self.assertEqual(response.status_code, 200)
         result = response.json()["results"][0]
         self.assertEqual(result["decision"]["status"], "manual")
-        self.assertEqual(len(result["tests"]), 6)
-<<<<<<< HEAD
-        self.assertEqual(result["tests"][0]["status"], "ok")
-        self.assertEqual(result["tests"][0]["id"], "manual-unapproval")
-        self.assertEqual(result["tests"][4]["status"], "ok")
-=======
+        self.assertEqual(len(result["tests"]), 5)
         self.assertEqual(result["tests"][3]["status"], "ok")
-        self.assertEqual(len(result["tests"]), 6)
->>>>>>> 1facbace
+        self.assertEqual(len(result["tests"]), 5)
         self.assertEqual(result["tests"][-1]["status"], "ok")
 
     @mock.patch("reviews.services.pywikibot.Site")
