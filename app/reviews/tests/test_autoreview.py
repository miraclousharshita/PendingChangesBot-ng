--- conflicted
+++ resolved
@@ -8,17 +8,10 @@
 
 from reviews import autoreview
 from reviews.autoreview import (
-    _blocking_category_hits,
     _check_ores_scores,
     _find_invalid_isbns,
-    _is_article_to_redirect_conversion,
-    _is_bot_user,
-    _is_redirect,
-    _matched_user_groups,
-    _normalize_to_lookup,
     _validate_isbn_10,
     _validate_isbn_13,
-    is_bot_edit,
 )
 from reviews.services import was_user_blocked_after
 
@@ -190,16 +183,16 @@
     def test_real_world_wikipedia_citation(self):
         """Test with realistic Wikipedia citation format."""
         text = """
-        {{cite book last=Smith first=John title=Example Book
-        publisher=Example Press year=2020 isbn=978-0-306-40615-7}}
+        {{cite book |last=Smith |first=John |title=Example Book
+        |publisher=Example Press |year=2020 |isbn=978-0-306-40615-7}}
         """
         self.assertEqual(_find_invalid_isbns(text), [])
 
     def test_invalid_isbn_in_wikipedia_citation(self):
         """Test invalid ISBN in Wikipedia citation format."""
         text = """
-        {{cite book last=Smith first=John title=Fake Book
-        publisher=Fake Press year=2020 isbn=978-0-306-40615-8}}
+        {{cite book |last=Smith |first=John |title=Fake Book
+        |publisher=Fake Press |year=2020 |isbn=978-0-306-40615-8}}
         """
         invalid = _find_invalid_isbns(text)
         self.assertEqual(len(invalid), 1)
@@ -238,7 +231,6 @@
         self.assertEqual(len(invalid), 1)
 
 
-@patch("reviews.autoreview.logger")
 class AutoreviewBlockedUserTests(TestCase):
     def setUp(self):
         """Clear the LRU cache before each test."""
@@ -246,7 +238,7 @@
 
     @patch("reviews.services.pywikibot.Site")
     @patch("reviews.autoreview._is_bot_user")
-    def test_blocked_user_not_auto_approved(self, mock_is_bot, mock_site, mock_logger):
+    def test_blocked_user_not_auto_approved(self, mock_is_bot, mock_site):
         """Test that a user blocked after making an edit is NOT auto-approved."""
         mock_is_bot.return_value = False  # User is NOT a bot
 
@@ -285,7 +277,7 @@
             profile,
             auto_groups={},
             blocking_categories={},
-            redirect_aliases=[],
+            redirect_aliases={},
         )
 
         # Assert
@@ -299,17 +291,12 @@
         # Verify logevents was called with correct parameters
         mock_site_instance.logevents.assert_called_once()
 
-<<<<<<< HEAD
-        # Verify no error logs were called
-        mock_logger.error.assert_not_called()
-
-
-@patch("reviews.autoreview.logger")
+
 class OresScoreTests(TestCase):
     """Test ORES damaging and goodfaith score checks."""
 
     @patch("reviews.autoreview.http.fetch")
-    def test_ores_damaging_score_exceeds_threshold(self, mock_fetch, mock_logger):
+    def test_ores_damaging_score_exceeds_threshold(self, mock_fetch):
         """Test that high damaging score blocks auto-approval."""
         # Mock ORES API response with high damaging score
         mock_response = Mock()
@@ -345,11 +332,8 @@
         self.assertEqual(result["test"]["status"], "fail")
         self.assertIn("0.850", result["test"]["message"])
 
-        # Verify no logs were called
-        mock_logger.error.assert_not_called()
-
     @patch("reviews.autoreview.http.fetch")
-    def test_ores_goodfaith_score_below_threshold(self, mock_fetch, mock_logger):
+    def test_ores_goodfaith_score_below_threshold(self, mock_fetch):
         """Test that low goodfaith score blocks auto-approval."""
         # Mock ORES API response with low goodfaith score
         mock_response = Mock()
@@ -385,11 +369,8 @@
         self.assertEqual(result["test"]["status"], "fail")
         self.assertIn("0.300", result["test"]["message"])
 
-        # Verify no logs were called
-        mock_logger.error.assert_not_called()
-
     @patch("reviews.autoreview.http.fetch")
-    def test_ores_scores_within_thresholds(self, mock_fetch, mock_logger):
+    def test_ores_scores_within_thresholds(self, mock_fetch):
         """Test that good scores pass the check."""
         # Mock ORES API response with good scores
         mock_response = Mock()
@@ -432,10 +413,7 @@
         self.assertIn("damaging: 0.020", result["test"]["message"])
         self.assertIn("goodfaith: 0.999", result["test"]["message"])
 
-        # Verify no logs were called
-        mock_logger.error.assert_not_called()
-
-    def test_ores_checks_disabled_when_thresholds_zero(self, mock_logger):
+    def test_ores_checks_disabled_when_thresholds_zero(self):
         """Test that ORES checks are skipped when thresholds are 0.0."""
         mock_revision = MagicMock()
         mock_revision.revid = 12345
@@ -448,11 +426,8 @@
         self.assertEqual(result["test"]["status"], "skip")
         self.assertIn("disabled", result["test"]["message"])
 
-        # Verify no logs were called
-        mock_logger.error.assert_not_called()
-
     @patch("reviews.autoreview.http.fetch")
-    def test_ores_api_error_blocks_approval(self, mock_fetch, mock_logger):
+    def test_ores_api_error_blocks_approval(self, mock_fetch):
         """Test that ORES API errors block auto-approval (safe default)."""
         # Mock API error
         mock_fetch.side_effect = Exception("API connection failed")
@@ -469,11 +444,8 @@
         self.assertEqual(result["test"]["status"], "fail")
         self.assertIn("Could not verify", result["test"]["message"])
 
-        # Verify error log was called but don't print it
-        mock_logger.error.assert_called_once()
-
     @patch("reviews.autoreview.http.fetch")
-    def test_ores_only_damaging_check_enabled(self, mock_fetch, mock_logger):
+    def test_ores_only_damaging_check_enabled(self, mock_fetch):
         """Test checking only damaging score when goodfaith threshold is 0."""
         mock_response = Mock()
         mock_response.headers = {}
@@ -507,11 +479,8 @@
         self.assertIn("damaging: 0.050", result["test"]["message"])
         self.assertNotIn("goodfaith", result["test"]["message"])
 
-        # Verify no logs were called
-        mock_logger.error.assert_not_called()
-
     @patch("reviews.autoreview.http.fetch")
-    def test_ores_only_goodfaith_check_enabled(self, mock_fetch, mock_logger):
+    def test_ores_only_goodfaith_check_enabled(self, mock_fetch):
         """Test checking only goodfaith score when damaging threshold is 0."""
         mock_response = Mock()
         mock_response.headers = {}
@@ -545,20 +514,13 @@
         self.assertIn("goodfaith: 0.950", result["test"]["message"])
         self.assertNotIn("damaging", result["test"]["message"])
 
-        # Verify no logs were called
-        mock_logger.error.assert_not_called()
-
     @override_settings(ORES_DAMAGING_THRESHOLD=0.7, ORES_GOODFAITH_THRESHOLD=0.5)
     @patch("reviews.services.pywikibot.Site")
     @patch("reviews.autoreview.http.fetch")
     @patch("reviews.autoreview._is_bot_user")
-    @patch("reviews.autoreview.is_living_person")
-    def test_ores_integration_in_evaluate_revision(
-        self, mock_is_living, mock_is_bot, mock_fetch, mock_site, mock_logger
-    ):
+    def test_ores_integration_in_evaluate_revision(self, mock_is_bot, mock_fetch, mock_site):
         """Test ORES check integration in _evaluate_revision."""
         mock_is_bot.return_value = False
-        mock_is_living.return_value = False  # Mock to prevent pywikibot calls
 
         # Mock pywikibot.Site for WikiClient
         mock_site_instance = MagicMock()
@@ -598,8 +560,6 @@
         mock_wiki.family = "wikipedia"
         mock_wiki.configuration.ores_damaging_threshold = 0.7
         mock_wiki.configuration.ores_goodfaith_threshold = 0.5
-        mock_wiki.configuration.ores_damaging_threshold_living = 0.1
-        mock_wiki.configuration.ores_goodfaith_threshold_living = 0.9
 
         mock_page = MagicMock()
         mock_page.wiki = mock_wiki
@@ -631,283 +591,6 @@
         self.assertEqual(result["decision"].status, "blocked")
         self.assertTrue(any(t["id"] == "ores-scores" for t in result["tests"]))
 
-        # Verify no error logs (but warning might be called for pywikibot page access)
-        mock_logger.error.assert_not_called()
-
-
-class RedirectDetectionTests(TestCase):
-    """Test redirect detection and article-to-redirect conversion."""
-
-    def test_is_redirect_with_english_alias(self):
-        """Test redirect detection with English #REDIRECT."""
-        wikitext = "#REDIRECT [[Target Page]]"
-        aliases = ["#REDIRECT"]
-        self.assertTrue(_is_redirect(wikitext, aliases))
-
-    def test_is_redirect_case_insensitive(self):
-        """Test redirect detection is case-insensitive."""
-        wikitext = "#redirect [[Target Page]]"
-        aliases = ["#REDIRECT"]
-        self.assertTrue(_is_redirect(wikitext, aliases))
-
-    def test_is_redirect_with_spaces(self):
-        """Test redirect detection with spaces after #."""
-        wikitext = "#  REDIRECT [[Target Page]]"
-        aliases = ["#REDIRECT"]
-        self.assertTrue(_is_redirect(wikitext, aliases))
-
-    def test_is_redirect_with_finnish_alias(self):
-        """Test redirect detection with Finnish #OHJAUS."""
-        wikitext = "#OHJAUS [[Kohde sivu]]"
-        aliases = ["#OHJAUS", "#REDIRECT"]
-        self.assertTrue(_is_redirect(wikitext, aliases))
-
-    def test_is_not_redirect_regular_content(self):
-        """Test that regular content is not detected as redirect."""
-        wikitext = "This is a normal article with #REDIRECT mentioned in text."
-        aliases = ["#REDIRECT"]
-        self.assertFalse(_is_redirect(wikitext, aliases))
-
-    def test_is_not_redirect_empty_wikitext(self):
-        """Test that empty wikitext is not a redirect."""
-        self.assertFalse(_is_redirect("", ["#REDIRECT"]))
-        self.assertFalse(_is_redirect(None, ["#REDIRECT"]))
-
-    def test_is_not_redirect_no_aliases(self):
-        """Test that no aliases means no redirect detection."""
-        wikitext = "#REDIRECT [[Target]]"
-        self.assertFalse(_is_redirect(wikitext, []))
-        self.assertFalse(_is_redirect(wikitext, None))
-
-    @patch("reviews.autoreview._get_parent_wikitext")
-    def test_article_to_redirect_conversion_detected(self, mock_get_parent):
-        """Test article-to-redirect conversion is detected."""
-        mock_revision = MagicMock()
-        mock_revision.get_wikitext.return_value = "#REDIRECT [[Target]]"
-        mock_revision.parentid = 123
-
-        mock_get_parent.return_value = "This is article content"
-
-        aliases = ["#REDIRECT"]
-        result = _is_article_to_redirect_conversion(mock_revision, aliases)
-
-        self.assertTrue(result)
-
-    @patch("reviews.autoreview._get_parent_wikitext")
-    def test_redirect_to_redirect_not_conversion(self, mock_get_parent):
-        """Test redirect-to-redirect is not a conversion."""
-        mock_revision = MagicMock()
-        mock_revision.get_wikitext.return_value = "#REDIRECT [[New Target]]"
-        mock_revision.parentid = 123
-
-        mock_get_parent.return_value = "#REDIRECT [[Old Target]]"
-
-        aliases = ["#REDIRECT"]
-        result = _is_article_to_redirect_conversion(mock_revision, aliases)
-
-        self.assertFalse(result)
-
-    def test_article_to_redirect_no_parent(self):
-        """Test no conversion when there's no parent."""
-        mock_revision = MagicMock()
-        mock_revision.get_wikitext.return_value = "#REDIRECT [[Target]]"
-        mock_revision.parentid = None
-
-        aliases = ["#REDIRECT"]
-        result = _is_article_to_redirect_conversion(mock_revision, aliases)
-
-        self.assertFalse(result)
-
-
-class HelperFunctionsTests(TestCase):
-    """Test helper functions for normalization and matching."""
-
-    def test_normalize_to_lookup(self):
-        """Test normalization creates case-insensitive lookup."""
-        values = ["Admin", "Sysop", "BUREAUCRAT"]
-        result = _normalize_to_lookup(values)
-
-        self.assertEqual(result["admin"], "Admin")
-        self.assertEqual(result["sysop"], "Sysop")
-        self.assertEqual(result["bureaucrat"], "BUREAUCRAT")
-
-    def test_normalize_to_lookup_empty(self):
-        """Test normalization with empty input."""
-        self.assertEqual(_normalize_to_lookup(None), {})
-        self.assertEqual(_normalize_to_lookup([]), {})
-
-    def test_normalize_to_lookup_filters_empty_strings(self):
-        """Test normalization filters out empty strings."""
-        values = ["Admin", "", "Sysop", None]
-        result = _normalize_to_lookup(values)
-
-        self.assertEqual(len(result), 2)
-        self.assertIn("admin", result)
-        self.assertIn("sysop", result)
-
-    def test_matched_user_groups_from_profile(self):
-        """Test matching user groups from profile."""
-        mock_revision = MagicMock()
-        mock_revision.superset_data = {}
-
-        mock_profile = MagicMock()
-        mock_profile.usergroups = ["sysop", "autoreviewer"]
-
-        allowed_groups = _normalize_to_lookup(["sysop", "admin"])
-
-        result = _matched_user_groups(mock_revision, mock_profile, allowed_groups=allowed_groups)
-
-        self.assertEqual(result, {"sysop"})
-
-    def test_matched_user_groups_from_superset(self):
-        """Test matching user groups from superset data."""
-        mock_revision = MagicMock()
-        mock_revision.superset_data = {"user_groups": ["admin", "bot"]}
-
-        allowed_groups = _normalize_to_lookup(["admin", "bureaucrat"])
-
-        result = _matched_user_groups(mock_revision, None, allowed_groups=allowed_groups)
-
-        self.assertEqual(result, {"admin"})
-
-    def test_matched_user_groups_case_insensitive(self):
-        """Test user group matching is case-insensitive."""
-        mock_revision = MagicMock()
-        mock_revision.superset_data = {"user_groups": ["SYSOP"]}
-
-        mock_profile = MagicMock()
-        mock_profile.usergroups = []
-
-        allowed_groups = _normalize_to_lookup(["sysop"])
-
-        result = _matched_user_groups(mock_revision, mock_profile, allowed_groups=allowed_groups)
-
-        self.assertEqual(result, {"sysop"})
-
-    def test_blocking_category_hits(self):
-        """Test blocking category detection."""
-        mock_revision = MagicMock()
-        mock_revision.get_categories.return_value = ["Living people", "American politicians"]
-        mock_revision.page.categories = []
-
-        blocking_lookup = _normalize_to_lookup(["Living people", "BLP"])
-
-        result = _blocking_category_hits(mock_revision, blocking_lookup)
-
-        self.assertEqual(result, {"Living people"})
-
-    def test_blocking_category_hits_from_page(self):
-        """Test blocking category detection from page.categories."""
-        mock_revision = MagicMock()
-        mock_revision.get_categories.return_value = []
-        mock_revision.page.categories = ["Living people"]
-
-        blocking_lookup = _normalize_to_lookup(["Living people"])
-
-        result = _blocking_category_hits(mock_revision, blocking_lookup)
-
-        self.assertEqual(result, {"Living people"})
-
-
-class BotDetectionTests(TestCase):
-    """Test bot user detection."""
-
-    def test_is_bot_user_from_superset_rc_bot(self):
-        """Test bot detection from superset rc_bot flag."""
-        mock_revision = MagicMock()
-        mock_revision.superset_data = {"rc_bot": True}
-
-        result = _is_bot_user(mock_revision, None)
-
-        self.assertTrue(result)
-
-    @patch("reviews.autoreview.is_bot_edit")
-    def test_is_bot_user_from_profile(self, mock_is_bot_edit):
-        """Test bot detection from profile via is_bot_edit."""
-        mock_revision = MagicMock()
-        mock_revision.superset_data = {}
-
-        mock_is_bot_edit.return_value = True
-
-        result = _is_bot_user(mock_revision, None)
-
-        self.assertTrue(result)
-
-    def test_is_bot_user_not_bot(self):
-        """Test non-bot user detection."""
-        mock_revision = MagicMock()
-        mock_revision.superset_data = {}
-
-        with patch("reviews.autoreview.is_bot_edit", return_value=False):
-            result = _is_bot_user(mock_revision, None)
-
-        self.assertFalse(result)
-
-    def test_is_bot_edit_with_bot_profile(self):
-        """Test is_bot_edit with bot profile."""
-        from reviews.models import EditorProfile, PendingPage, Wiki
-
-        # Create test data
-        wiki = Wiki.objects.create(code="en", family="wikipedia")
-        EditorProfile.objects.create(
-            wiki=wiki, username="BotUser", is_bot=True, is_autopatrolled=False
-        )
-
-        PendingPage.objects.create(wiki=wiki, pageid=123, title="Test Page", stable_revid=100)
-
-        mock_revision = MagicMock()
-        mock_revision.user_name = "BotUser"
-        mock_revision.page.wiki = wiki
-
-        result = is_bot_edit(mock_revision)
-
-        self.assertTrue(result)
-
-    def test_is_bot_edit_with_former_bot_profile(self):
-        """Test is_bot_edit with former bot profile."""
-        from reviews.models import EditorProfile, Wiki
-
-        # Create test data
-        wiki = Wiki.objects.create(code="de", family="wikipedia")
-        EditorProfile.objects.create(
-            wiki=wiki,
-            username="FormerBot",
-            is_bot=False,
-            is_former_bot=True,
-            is_autopatrolled=False,
-        )
-
-        mock_revision = MagicMock()
-        mock_revision.user_name = "FormerBot"
-        mock_revision.page.wiki = wiki
-
-        result = is_bot_edit(mock_revision)
-
-        self.assertTrue(result)
-
-    def test_is_bot_edit_no_username(self):
-        """Test is_bot_edit with no username."""
-        mock_revision = MagicMock()
-        mock_revision.user_name = None
-
-        result = is_bot_edit(mock_revision)
-
-        self.assertFalse(result)
-
-    def test_is_bot_edit_profile_not_exists(self):
-        """Test is_bot_edit when profile doesn't exist."""
-        from reviews.models import Wiki
-
-        wiki = Wiki.objects.create(code="fr", family="wikipedia")
-
-        mock_revision = MagicMock()
-        mock_revision.user_name = "NonExistentUser"
-        mock_revision.page.wiki = wiki
-
-        result = is_bot_edit(mock_revision)
-
-        self.assertFalse(result)
-=======
 
 class SupersededAdditionsTests(TestCase):
     """Test suite for superseded additions detection."""
@@ -1236,5 +919,4 @@
 
             result = autoreview._is_addition_superseded(mock_revision, current_stable, threshold)
             # Should return False because this IS the latest revision
-            self.assertFalse(result)
->>>>>>> 6e93e9ca
+            self.assertFalse(result)