from __future__ import annotations

import logging
import os
from datetime import timedelta

import pywikibot
from django.core.validators import MaxValueValidator, MinValueValidator
from django.db import models
from django.utils import timezone

logger = logging.getLogger(__name__)

os.environ.setdefault("PYWIKIBOT2_NO_USER_CONFIG", "1")
os.environ.setdefault("PYWIKIBOT_NO_USER_CONFIG", "2")


class Wiki(models.Model):
    """Represents a Wikimedia project whose pending changes are inspected."""

    name = models.CharField(max_length=200)
    code = models.CharField(max_length=50, unique=True)
    family = models.CharField(max_length=100, default="wikipedia")
    api_endpoint = models.URLField(
        help_text=("Full API endpoint, e.g. https://fi.wikipedia.org/w/api.php")
    )
    script_path = models.CharField(max_length=255, default="/w")
    created_at = models.DateTimeField(auto_now_add=True)
    updated_at = models.DateTimeField(auto_now=True)

    class Meta:
        ordering = ["code"]

    def __str__(self) -> str:  # pragma: no cover - debug helper
        return f"{self.name} ({self.code})"


class WikiConfiguration(models.Model):
    """Stores per-wiki rules that influence automatic approvals."""

    wiki = models.OneToOneField(Wiki, on_delete=models.CASCADE, related_name="configuration")
    blocking_categories = models.JSONField(default=list, blank=True)
    auto_approved_groups = models.JSONField(default=list, blank=True)
    redirect_aliases = models.JSONField(
        default=list,
        blank=True,
        help_text=(
            "Cached redirect magic word aliases from wiki API "
            "(i.e: https://fi.wikipedia.org/w/api.php?"
            "action=query&meta=siteinfo&siprop=magicwords)"
        ),
    )
<<<<<<< HEAD
    ores_damaging_threshold = models.FloatField(
        null=True,
        blank=True,
        default=0.0,
        validators=[MinValueValidator(0.0), MaxValueValidator(1.0)],
        help_text=(
            "ORES damaging model threshold (0.0-1.0). "
            "Edits with damaging probability above this will not be auto-approved. "
            "Set to 0.0 to use the global default from settings."
        ),
    )
    ores_goodfaith_threshold = models.FloatField(
        null=True,
        blank=True,
        default=0.0,
        validators=[MinValueValidator(0.0), MaxValueValidator(1.0)],
        help_text=(
            "ORES goodfaith model threshold (0.0-1.0). "
            "Edits with goodfaith probability below this will not be auto-approved. "
            "Set to 0.0 to use the global default from settings."
        ),
    )
    ores_damaging_threshold_living = models.FloatField(
        null=True,
        blank=True,
        default=0.0,
        validators=[MinValueValidator(0.0), MaxValueValidator(1.0)],
        help_text=(
            "ORES damaging threshold for living person biographies (stricter). "
            "Set to 0.0 to use the global default from settings. "
            "Living people are detected via categories and Wikidata."
        ),
    )
    ores_goodfaith_threshold_living = models.FloatField(
        null=True,
        blank=True,
        default=0.0,
        validators=[MinValueValidator(0.0), MaxValueValidator(1.0)],
        help_text=(
            "ORES goodfaith threshold for living person biographies (stricter). "
            "Set to 0.0 to use the global default from settings. "
            "Living people are detected via categories and Wikidata."
=======
    superseded_similarity_threshold = models.FloatField(
        default=0.2,
        help_text=(
            "Similarity threshold (0.0-1.0) for detecting superseded additions. "
            "Lower values are more strict. If text additions from a pending revision "
            "have similarity below this threshold in the current stable version, "
            "the revision is considered superseded and can be auto-approved."
>>>>>>> 6e93e9ca
        ),
    )
    updated_at = models.DateTimeField(auto_now=True)

    def __str__(self) -> str:  # pragma: no cover - debug helper
        return f"Configuration for {self.wiki.code}"


class PendingPage(models.Model):
    """Represents a page that currently has pending changes."""

    wiki = models.ForeignKey(Wiki, on_delete=models.CASCADE, related_name="pending_pages")
    pageid = models.BigIntegerField()
    title = models.CharField(max_length=500)
    stable_revid = models.BigIntegerField()
    pending_since = models.DateTimeField(null=True, blank=True)
    fetched_at = models.DateTimeField(auto_now=True)
    categories = models.JSONField(default=list, blank=True)
    wikidata_id = models.CharField(max_length=16, blank=True, null=True)

    class Meta:
        unique_together = ("wiki", "pageid")
        ordering = ["title"]

    def __str__(self) -> str:  # pragma: no cover - debug helper
        return self.title


class PendingRevision(models.Model):
    """Revision data cached from the wiki API."""

    page = models.ForeignKey(PendingPage, on_delete=models.CASCADE, related_name="revisions")
    revid = models.BigIntegerField()
    parentid = models.BigIntegerField(null=True, blank=True)
    user_name = models.CharField(max_length=255, blank=True)
    user_id = models.BigIntegerField(null=True, blank=True)
    timestamp = models.DateTimeField()
    fetched_at = models.DateTimeField(auto_now_add=True)
    age_at_fetch = models.DurationField()
    sha1 = models.CharField(max_length=40)
    comment = models.TextField(blank=True)
    change_tags = models.JSONField(default=list, blank=True)
    wikitext = models.TextField()
    rendered_html = models.TextField(blank=True)
    render_error_count = models.IntegerField(null=True, blank=True)
    categories = models.JSONField(default=list, blank=True)
    superset_data = models.JSONField(default=dict, blank=True)

    class Meta:
        unique_together = ("page", "revid")
        ordering = ["timestamp"]

    def __str__(self) -> str:  # pragma: no cover - debug helper
        return f"{self.page.title}#{self.revid}"

    def get_wikitext(self) -> str:
        """Return the revision wikitext, fetching it via the API when missing."""

        if self.wikitext:
            return self.wikitext

        wikitext = self._fetch_wikitext_from_api()
        if wikitext != self.wikitext:
            self.wikitext = wikitext
            self.save(update_fields=["wikitext"])
        return self.wikitext or ""

    def get_categories(self) -> list[str]:
        """Return and cache the categories for the revision."""

        cached_categories = list(self.categories or [])
        if cached_categories:
            return cached_categories

        wikitext = self.get_wikitext()
        from .services import parse_categories

        categories = parse_categories(wikitext)
        if categories != (self.categories or []):
            self.categories = categories
            self.save(update_fields=["categories"])
        return categories

    def _fetch_wikitext_from_api(self) -> str:
        """Fetch the revision wikitext directly from the wiki API."""

        site = pywikibot.Site(
            code=self.page.wiki.code,
            fam=self.page.wiki.family,
        )
        request = site.simple_request(
            action="query",
            prop="revisions",
            revids=str(self.revid),
            rvprop="content",
            rvslots="main",
            formatversion=2,
        )
        try:
            response = request.submit()
        except Exception:  # pragma: no cover - network failure fallback
            logger.exception("Failed to fetch wikitext for revision %s", self.revid)
            return self.wikitext or ""

        pages = response.get("query", {}).get("pages", [])
        for page in pages:
            for revision in page.get("revisions", []) or []:
                slots = revision.get("slots", {}) or {}
                main = slots.get("main", {}) or {}
                content = main.get("content")
                if content is not None:
                    return str(content)
        return ""


class EditorProfile(models.Model):
    """Caches information about editors to avoid repeated API calls."""

    wiki = models.ForeignKey(Wiki, on_delete=models.CASCADE, related_name="editor_profiles")
    username = models.CharField(max_length=255)
    usergroups = models.JSONField(default=list, blank=True)
    is_blocked = models.BooleanField(default=False)
    is_bot = models.BooleanField(default=False)
    is_former_bot = models.BooleanField(default=False)
    is_autopatrolled = models.BooleanField(default=False)
    is_autoreviewed = models.BooleanField(default=False)
    fetched_at = models.DateTimeField(auto_now=True)

    class Meta:
        unique_together = ("wiki", "username")
        ordering = ["username"]

    @property
    def is_expired(self) -> bool:
        return self.fetched_at < timezone.now() - timedelta(minutes=120)

    def __str__(self) -> str:  # pragma: no cover - debug helper
        return f"{self.username} on {self.wiki.code}"<|MERGE_RESOLUTION|>--- conflicted
+++ resolved
@@ -50,50 +50,6 @@
             "action=query&meta=siteinfo&siprop=magicwords)"
         ),
     )
-<<<<<<< HEAD
-    ores_damaging_threshold = models.FloatField(
-        null=True,
-        blank=True,
-        default=0.0,
-        validators=[MinValueValidator(0.0), MaxValueValidator(1.0)],
-        help_text=(
-            "ORES damaging model threshold (0.0-1.0). "
-            "Edits with damaging probability above this will not be auto-approved. "
-            "Set to 0.0 to use the global default from settings."
-        ),
-    )
-    ores_goodfaith_threshold = models.FloatField(
-        null=True,
-        blank=True,
-        default=0.0,
-        validators=[MinValueValidator(0.0), MaxValueValidator(1.0)],
-        help_text=(
-            "ORES goodfaith model threshold (0.0-1.0). "
-            "Edits with goodfaith probability below this will not be auto-approved. "
-            "Set to 0.0 to use the global default from settings."
-        ),
-    )
-    ores_damaging_threshold_living = models.FloatField(
-        null=True,
-        blank=True,
-        default=0.0,
-        validators=[MinValueValidator(0.0), MaxValueValidator(1.0)],
-        help_text=(
-            "ORES damaging threshold for living person biographies (stricter). "
-            "Set to 0.0 to use the global default from settings. "
-            "Living people are detected via categories and Wikidata."
-        ),
-    )
-    ores_goodfaith_threshold_living = models.FloatField(
-        null=True,
-        blank=True,
-        default=0.0,
-        validators=[MinValueValidator(0.0), MaxValueValidator(1.0)],
-        help_text=(
-            "ORES goodfaith threshold for living person biographies (stricter). "
-            "Set to 0.0 to use the global default from settings. "
-            "Living people are detected via categories and Wikidata."
-=======
     superseded_similarity_threshold = models.FloatField(
         default=0.2,
         help_text=(
@@ -101,8 +57,35 @@
             "Lower values are more strict. If text additions from a pending revision "
             "have similarity below this threshold in the current stable version, "
             "the revision is considered superseded and can be auto-approved."
->>>>>>> 6e93e9ca
         ),
+    )
+    ores_damaging_threshold = models.FloatField(
+        null=True,
+        blank=True,
+        default=0.0,
+        validators=[MinValueValidator(0.0), MaxValueValidator(1.0)],
+        help_text=("Edits with damaging probability above this will not be auto-approved. "),
+    )
+    ores_goodfaith_threshold = models.FloatField(
+        null=True,
+        blank=True,
+        default=0.0,
+        validators=[MinValueValidator(0.0), MaxValueValidator(1.0)],
+        help_text=("Edits with goodfaith probability below this will not be auto-approved. "),
+    )
+    ores_damaging_threshold_living = models.FloatField(
+        null=True,
+        blank=True,
+        default=0.0,
+        validators=[MinValueValidator(0.0), MaxValueValidator(1.0)],
+        help_text=("ORES damaging threshold for living person biographies (stricter). "),
+    )
+    ores_goodfaith_threshold_living = models.FloatField(
+        null=True,
+        blank=True,
+        default=0.0,
+        validators=[MinValueValidator(0.0), MaxValueValidator(1.0)],
+        help_text=("ORES goodfaith threshold for living person biographies (stricter). "),
     )
     updated_at = models.DateTimeField(auto_now=True)
 
